--- conflicted
+++ resolved
@@ -256,11 +256,7 @@
 
                     running_note_off = NoteOff(
                         note=note,
-<<<<<<< HEAD
-                        channel=channel
-=======
                         channel=channel,
->>>>>>> f3383a31
                     )
 
                     midi.add_event(
@@ -353,7 +349,6 @@
     args, kwargs = get_sys_args()
 
     base = int(kwargs.get('base', 12))
-    channel = int(kwargs.get('channel', 0))
     tempo = int(kwargs.get('tempo', 80))
     start = int(kwargs.get('start', 0))
     end = kwargs.get('end', None)
@@ -393,11 +388,6 @@
         iset = int(kwargs.get(f"i{i}", 0))
         imap[i] = iset
 
-<<<<<<< HEAD
     midi = to_midi(opus, tempo=tempo, imap=imap)
 
-=======
-    midi = to_midi(opus, tempo=tempo, imap=imap, channel=channel)
-    midi_name = sys.argv[1][0:sys.argv[1].rfind('.')] + ".mid"
->>>>>>> f3383a31
     midi.save(midi_name)